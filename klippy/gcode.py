--- conflicted
+++ resolved
@@ -257,7 +257,6 @@
                     self.fd_handle = None
                 return
         # Process commands
-<<<<<<< HEAD
         self.process_pending()
     def process_pending(self):
         if self.is_processing_data:
@@ -280,23 +279,6 @@
             self.fd_handle = self.reactor.register_fd(
                 self.fd, self.process_data)
         self.is_processing_data = False
-=======
-        self.is_processing_data = True
-        self.pending_commands = []
-        self._process_commands(pending_commands)
-        if self.pending_commands:
-            self._process_pending()
-        self.is_processing_data = False
-    def _process_pending(self):
-        pending_commands = self.pending_commands
-        while pending_commands:
-            self.pending_commands = []
-            self._process_commands(pending_commands)
-            pending_commands = self.pending_commands
-        if self.fd_handle is None:
-            self.fd_handle = self.reactor.register_fd(self.fd,
-                                                      self._process_data)
->>>>>>> 1a8bd750
     def process_batch(self, commands):
         if self.is_processing_data:
             return False
@@ -304,21 +286,11 @@
         try:
             self._process_commands(commands, need_ack=False)
         except error as e:
-<<<<<<< HEAD
-=======
-            if self.pending_commands:
-                self._process_pending()
->>>>>>> 1a8bd750
             self.is_processing_data = False
             if self.pending_commands or self.script_queue:
                 # process pending tty commands
                 self.process_pending()
             raise
-<<<<<<< HEAD
-=======
-        if self.pending_commands:
-            self._process_pending()
->>>>>>> 1a8bd750
         self.is_processing_data = False
         if self.pending_commands or self.script_queue:
             self.process_pending()
