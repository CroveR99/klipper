--- conflicted
+++ resolved
@@ -193,10 +193,6 @@
             self.cur_helper.set_current(self.rc, self.hc)
         self.mcu_endstop.home_finalize()
 
-<<<<<<< HEAD
-class TMCEndstopHelper:
-    def __init__(self, config, mcu_tmc, diag_pin, cur_helper=None):
-=======
 # Digital output wrapper for virtual enable
 class TMCVirtualEnable:
     def __init__(self, printer, mcu_tmc):
@@ -220,8 +216,7 @@
             (lambda ev: self._do_set_digital(print_time, value)))
 
 class TMCVirtualPinHelper:
-    def __init__(self, config, mcu_tmc, diag_pin=None):
->>>>>>> 57eb0e89
+    def __init__(self, config, mcu_tmc, diag_pin=None, cur_helper=None):
         self.printer = config.get_printer()
         self.mcu_tmc = mcu_tmc
         self.diag_pin = diag_pin
