# TMC2130 configuration
#
# Copyright (C) 2018-2019  Kevin O'Connor <kevin@koconnor.net>
#
# This file may be distributed under the terms of the GNU GPLv3 license.
import math, logging
import bus, tmc

TMC_FREQUENCY=13200000.

Registers = {
    "GCONF": 0x00, "GSTAT": 0x01, "IOIN": 0x04, "IHOLD_IRUN": 0x10,
    "TPOWERDOWN": 0x11, "TSTEP": 0x12, "TPWMTHRS": 0x13, "TCOOLTHRS": 0x14,
    "THIGH": 0x15, "XDIRECT": 0x2d, "MSLUT0": 0x60, "MSLUT1": 0x61,
    "MSLUT2": 0x62, "MSLUT3": 0x63, "MSLUT4": 0x64, "MSLUT5": 0x65,
    "MSLUT6": 0x66, "MSLUT7": 0x67,"MSLUTSEL": 0x68, "MSLUTSTART": 0x69,
    "MSCNT": 0x6a, "MSCURACT": 0x6b, "CHOPCONF": 0x6c, "COOLCONF": 0x6d,
    "DCCTRL": 0x6e, "DRV_STATUS": 0x6f, "PWMCONF": 0x70, "PWM_SCALE": 0x71, 
    "ENCM_CTRL": 0x72, "LOST_STEPS": 0x73,
}

ReadRegisters = [
    "GCONF", "GSTAT", "IOIN", "TSTEP", "XDIRECT", "MSCNT", "MSCURACT",
    "CHOPCONF", "DRV_STATUS", "PWM_SCALE", "LOST_STEPS",
]

Fields = {}
Fields["GCONF"] = {
    "I_scale_analog": 1<<0, "internal_Rsense": 1<<1, "en_pwm_mode": 1<<2,
    "enc_commutation": 1<<3, "shaft": 1<<4, "diag0_error": 1<<5,
    "diag0_otpw": 1<<6, "diag0_stall": 1<<7, "diag1_stall": 1<<8,
    "diag1_index": 1<<9, "diag1_onstate": 1<<10, "diag1_steps_skipped": 1<<11,
    "diag0_int_pushpull": 1<<12, "diag1_pushpull": 1<<13,
    "small_hysteresis": 1<<14, "stop_enable": 1<<15, "direct_mode": 1<<16,
    "test_mode": 1<<17
}
Fields["GSTAT"] = { "reset": 1<<0, "drv_err": 1<<1, "uv_cp": 1<<2 }
Fields["IOIN"] = {
    "STEP": 1<<0, "DIR": 1<<1, "DCEN_CFG4": 1<<2, "DCIN_CFG5": 1<<3,
    "DRV_ENN_CFG6": 1<<4, "DCO": 1<<5, "VERSION": 0xff << 24
}
Fields["IHOLD_IRUN"] = {
    "IHOLD": 0x1f << 0, "IRUN": 0x1f << 8, "IHOLDDELAY": 0x0f << 16
}
Fields["TPOWERDOWN"] = { "TPOWERDOWN": 0xff }
Fields["TSTEP"] = { "TSTEP": 0xfffff }
Fields["TPWMTHRS"] = { "TPWMTHRS": 0xfffff }
Fields["TCOOLTHRS"] = { "TCOOLTHRS": 0xfffff }
Fields["THIGH"] = { "THIGH": 0xfffff }
Fields["MSCNT"] = { "MSCNT": 0x3ff }
Fields["MSCURACT"] = { "CUR_A": 0x1ff, "CUR_B": 0x1ff << 16 }
Fields["CHOPCONF"] = {
    "toff": 0x0f, "hstrt": 0x07 << 4, "hend": 0x0f << 7, "fd3": 1<<11,
    "disfdcc": 1<<12, "rndtf": 1<<13, "chm": 1<<14, "TBL": 0x03 << 15,
    "vsense": 1<<17, "vhighfs": 1<<18, "vhighchm": 1<<19, "sync": 0x0f << 20,
    "MRES": 0x0f << 24, "intpol": 1<<28, "dedge": 1<<29, "diss2g": 1<<30
}
Fields["COOLCONF"] = {
    "semin": 0x0f, "seup": 0x03 << 5, "semax": 0x0f << 8, "sedn": 0x03 << 13,
    "seimin": 1<<15, "sgt": 0x7f << 16, "sfilt": 1<<24
}
Fields["DRV_STATUS"] = {
    "SG_RESULT": 0x3ff, "fsactive": 1<<15, "CS_ACTUAL": 0x1f << 16,
    "stallGuard": 1<<24, "ot": 1<<25, "otpw": 1<<26, "s2ga": 1<<27,
    "s2gb": 1<<28, "ola": 1<<29, "olb": 1<<30, "stst": 1<<31
}
Fields["PWMCONF"] = {
    "PWM_AMPL": 0xff, "PWM_GRAD": 0xff << 8, "pwm_freq": 0x03 << 16,
    "pwm_autoscale": 1<<18, "pwm_symmetric": 1<<19, "freewheel": 0x03 << 20
}
Fields["PWM_SCALE"] = { "PWM_SCALE": 0xff }
Fields["LOST_STEPS"] = { "LOST_STEPS": 0xfffff }

Fields["MSLUTSTART"] = { "MSLUTSTART": 0xff00ff}
Fields["MSLUTSEL"] = { "MSLUTSEL": 0xffffffff }
for i in range(8):
    name = "MSLUT" + str(i)
    Fields[name] = { name: 0xffffffff }

SignedFields = ["CUR_A", "CUR_B", "sgt"]

FieldFormatters = {
    "I_scale_analog":   (lambda v: "1(ExtVREF)" if v else ""),
    "shaft":            (lambda v: "1(Reverse)" if v else ""),
    "drv_err":          (lambda v: "1(ErrorShutdown!)" if v else ""),
    "uv_cp":            (lambda v: "1(Undervoltage!)" if v else ""),
    "VERSION":          (lambda v: "%#x" % v),
    "MRES":             (lambda v: "%d(%dusteps)" % (v, 0x100 >> v)),
    "otpw":             (lambda v: "1(OvertempWarning!)" if v else ""),
    "ot":               (lambda v: "1(OvertempError!)" if v else ""),
    "s2ga":             (lambda v: "1(ShortToGND_A!)" if v else ""),
    "s2gb":             (lambda v: "1(ShortToGND_B!)" if v else ""),
    "ola":              (lambda v: "1(OpenLoad_A!)" if v else ""),
    "olb":              (lambda v: "1(OpenLoad_B!)" if v else ""),
}


######################################################################
# TMC stepper current config helper
######################################################################

MAX_CURRENT = 2.000

class TMCCurrentHelper:
    def __init__(self, config, mcu_tmc):
        self.printer = config.get_printer()
        self.name = config.get_name().split()[-1]
        self.mcu_tmc = mcu_tmc
        self.fields = mcu_tmc.get_fields()
        run_current = config.getfloat('run_current',
                                      above=0., maxval=MAX_CURRENT)
        hold_current = config.getfloat('hold_current', run_current,
                                       above=0., maxval=MAX_CURRENT)
        self.homing_current = config.getfloat('homing_current', run_current,
                                              above=0., maxval=MAX_CURRENT)
        self.sense_resistor = config.getfloat('sense_resistor', 0.110, above=0.)
        vsense, irun, ihold = self._calc_current(run_current, hold_current)
        self.fields.set_field("vsense", vsense)
        self.fields.set_field("IHOLD", ihold)
        self.fields.set_field("IRUN", irun)
        gcode = self.printer.lookup_object("gcode")
        gcode.register_mux_command(
            "SET_TMC_CURRENT", "STEPPER", self.name,
            self.cmd_SET_TMC_CURRENT, desc=self.cmd_SET_TMC_CURRENT_help)
    def _calc_current_bits(self, current, vsense):
        sense_resistor = self.sense_resistor + 0.020
        vref = 0.32
        if vsense:
            vref = 0.18
        cs = int(32. * current * sense_resistor * math.sqrt(2.) / vref
                 - 1. + .5)
        return max(0, min(31, cs))
    def _calc_current(self, run_current, hold_current):
        vsense = False
        irun = self._calc_current_bits(run_current, vsense)
        ihold = self._calc_current_bits(hold_current, vsense)
        if irun < 16 and ihold < 16:
            vsense = True
            irun = self._calc_current_bits(run_current, vsense)
            ihold = self._calc_current_bits(hold_current, vsense)
        return vsense, irun, ihold
    def _calc_current_from_field(self, field_name):
        bits = self.fields.get_field(field_name)
        sense_resistor = self.sense_resistor + 0.020
        vref = 0.32
        if self.fields.get_field("vsense"):
            vref = 0.18
        current = (bits + 1) * vref / (32 * sense_resistor * math.sqrt(2.))
        return round(current, 2)
    def get_current(self):
        run_current = self._calc_current_from_field("IRUN")
        hold_current = self._calc_current_from_field("IHOLD")
        return run_current, hold_current, self.homing_current
    def set_current(self, run_current, hold_current):
        print_time = self.printer.lookup_object('toolhead').get_last_move_time()
        vsense, irun, ihold = self._calc_current(run_current, hold_current)
        if vsense != self.fields.get_field("vsense"):
            val = self.fields.set_field("vsense", vsense)
            self.mcu_tmc.set_register("CHOPCONF", val, print_time)
        self.fields.set_field("IHOLD", ihold)
        val = self.fields.set_field("IRUN", irun)
        self.mcu_tmc.set_register("IHOLD_IRUN", val, print_time)
    cmd_SET_TMC_CURRENT_help = "Set the current of a TMC driver"
    def cmd_SET_TMC_CURRENT(self, params):
        gcode = self.printer.lookup_object('gcode')
        if 'HOLDCURRENT' in params:
            hold_current = gcode.get_float(
                'HOLDCURRENT', params, above=0., maxval=MAX_CURRENT)
        else:
            hold_current = self._calc_current_from_field("IHOLD")
        if 'CURRENT' in params:
            run_current = gcode.get_float(
                'CURRENT', params, minval=hold_current, maxval=MAX_CURRENT)
        else:
            run_current = self._calc_current_from_field("IRUN")
        if 'HOLDCURRENT' not in params and 'CURRENT' not in params:
            # Query only
            gcode.respond_info("Run Current: %0.2fA Hold Current: %0.2fA"
                               % (run_current, hold_current))
            return
        self.set_current(run_current, hold_current)


######################################################################
# TMC2130 SPI
######################################################################

# Helper code for working with TMC devices via SPI
class MCU_TMC_SPI:
    def __init__(self, config, name_to_reg, fields):
        self.printer = config.get_printer()
        self.mutex = self.printer.get_reactor().mutex()
        self.spi = bus.MCU_SPI_from_config(config, 3, default_speed=4000000)
        self.name_to_reg = name_to_reg
        self.fields = fields
    def get_fields(self):
        return self.fields
    def get_register(self, reg_name):
        reg = self.name_to_reg[reg_name]
        with self.mutex:
            self.spi.spi_send([reg, 0x00, 0x00, 0x00, 0x00])
            if self.printer.get_start_args().get('debugoutput') is not None:
                return 0
            params = self.spi.spi_transfer([reg, 0x00, 0x00, 0x00, 0x00])
        pr = bytearray(params['response'])
        return (pr[1] << 24) | (pr[2] << 16) | (pr[3] << 8) | pr[4]
    def set_register(self, reg_name, val, print_time=None):
        minclock = 0
        if print_time is not None:
            minclock = self.spi.get_mcu().print_time_to_clock(print_time)
        reg = Registers[reg_name]
        data = [(reg | 0x80) & 0xff, (val >> 24) & 0xff, (val >> 16) & 0xff,
                (val >> 8) & 0xff, val & 0xff]
        with self.mutex:
            self.spi.spi_send(data, minclock)

######################################################################
# TMC2130 extras
######################################################################
TMC_WAVE_FACTOR_MIN = 1.005
TMC_WAVE_FACTOR_MAX = 1.2
TMC_WAVE_AMP = 247

class TMC2130_EXTRA:
    GCODES = [
        "SET_WAVE", "SET_STEP", "SET_STEALTH", "SET_PWMCONF"]
    WAVE_REGS = [
        "MSLUTSTART", "MSLUTSEL", "MSLUT0", "MSLUT1", "MSLUT2",
        "MSLUT3", "MSLUT4", "MSLUT5", "MSLUT6", "MSLUT7"]
    def __init__(self, config, tmc2130):
        self.printer = config.get_printer()
        self._stepper = None
        self.tmc2130 = tmc2130
        self.name = config.get_name().split()[-1]
        self.fields = tmc2130.fields
        self.regs = self.fields.registers
        self.get_microsteps = tmc2130.get_microsteps
        self.get_phase = tmc2130.get_phase
        self.set_register = tmc2130.mcu_tmc.set_register
        self.get_register = tmc2130.mcu_tmc.get_register

        stepper_config = config.getsection(self.name)
        step_dist = stepper_config.getfloat('step_distance')
        self.step_dist_256 = step_dist / (1 << self.fields.get_field("MRES"))

        dir_pin = config.getsection(self.name).get('dir_pin')
        self.inverted = dir_pin.startswith("!")

        tc_vel = config.getfloat('coolstep_threshold', 0., minval=0.)
        tc_thrs = self.velocity_to_thrs(tc_vel)
        self.fields.set_field("TCOOLTHRS", tc_thrs)
        thigh_vel = config.getfloat('thigh_threshold', 0., minval=0.)
        th_thrs = self.velocity_to_thrs(thigh_vel)
        self.fields.set_field('THIGH', th_thrs)

        gcode = self.printer.lookup_object("gcode")
        for gc in self.GCODES:
            tmc_gc = "TMC_" + gc
            try:
                command_func = getattr(self, "cmd_" + tmc_gc)
                help_attr = getattr(self, "cmd_" + tmc_gc + "_help")
            except:
                raise config.error("TMC Gcode [%s] Not supported" % (tmc_gc))
            gcode.register_mux_command(
                tmc_gc, "STEPPER", self.name, command_func, desc=help_attr)
        wave_factor = config.getfloat('linearity_correction', None,
                                      minval=0., maxval=1.2)
        if wave_factor is not None:
            self._set_wave(wave_factor, is_init=True)
        self.printer.register_event_handler(
            "klippy:ready", self.handle_ready)
    def handle_ready(self):
        # TODO: It might be better to look up the correct stepper
        # in the TMC_SET_STEP gcode rather than store it initially
        toolhead = self.printer.lookup_object('toolhead')
        if self.name == 'extruder':
            self._stepper = toolhead.get_extruder().stepper
            logging.info("TMC2130 %s: Stepper Found" % (self.name))
        else:
            steppers = toolhead.get_kinematics().get_steppers()
            for s in steppers:
                if s.get_name() == self.name:
                    self._stepper = s
                    logging.info("TMC2130 %s: Stepper Found" % (self.name))
                    break
            if self._stepper is None:
                logging.info("TMC2130 %s: Stepper NOT Found" % (self.name))
    def velocity_to_thrs(self, velocity):
        if not velocity:
            return 0
        thrs = int(TMC_FREQUENCY * self.step_dist_256 / velocity + .5)
        return max(0, min(0xfffff, thrs))
    def _set_default_wave(self, is_init=False):
        # default wave regs from page 79 of TMC2130 datasheet
        msg = "TMC2130: Wave factor on stepper [%s] set to default" \
            % (self.name)
        default_vals = [
            0x00F70000, 0xFFFF8056, 0xAAAAB554, 0x4A9554AA, 0x24492929,
            0x10104222, 0xFBFFFFFF, 0xB5BB777D, 0x49295556, 0x00404222
        ]
        for reg, val in zip(self.WAVE_REGS, default_vals):
            self.fields.set_field(reg, val)
            if not is_init:
                self.set_register(reg, val)
        logging.info(msg)
    def _set_wave(self, fac, use_default_wave=False, is_init=False):
        if fac < TMC_WAVE_FACTOR_MIN:
            fac = 0.0
        elif fac > TMC_WAVE_FACTOR_MAX:
            fac = TMC_WAVE_FACTOR_MAX
        if use_default_wave and fac == 0.:
            self._set_default_wave(is_init=is_init)
            return "Wave set to default"
        error = None
        vA = 0
        prevA = 0
        delta0 = 0
        delta1 = 1
        w = [1, 1, 1, 1]
        x = [255, 255, 255]
        seg = 0
        bitVal = 0
        deltaA = 0
        reg = 0
        # configure MSLUTSTART
        self.fields.set_field("MSLUTSTART", (TMC_WAVE_AMP << 16))
        for i in range(256):
            if (i & 31) == 0:
                reg = 0
            if fac == 0.:
                vA = int((TMC_WAVE_AMP + 1) * math.sin(
                    (2*math.pi*i + math.pi)/1024) + .5) - 1
            else:
                # Prusa corrected wave
                vA = int(
                    TMC_WAVE_AMP * math.pow(math.sin(
                        2*math.pi*i/1024), fac) + .5)
            deltaA = vA - prevA
            prevA = vA
            bitVal = -1
            if deltaA == delta0:
                bitVal = 0
            elif deltaA == delta1:
                bitVal = 1
            else:
                if deltaA < delta0:
                    # switch w bit down
                    bitVal = 0
                    if deltaA == -1:
                        delta0 = -1
                        delta1 = 0
                        w[seg+1] = 0
                    elif deltaA == 0:
                        delta0 = 0
                        delta1 = 1
                        w[seg+1] = 1
                    elif deltaA == 1:
                        delta0 = 1
                        delta1 = 2
                        w[seg+1] = 2
                    else:
                        bitVal = -1
                    if bitVal >= 0:
                        x[seg] = i
                        seg += 1
                elif deltaA > delta1:
                    # switch w bit up
                    bitVal = 1
                    if deltaA == 1:
                        delta0 = 0
                        delta1 = 1
                        w[seg+1] = 1
                    elif deltaA == 2:
                        delta0 = 1
                        delta1 = 2
                        w[seg+1] = 2
                    elif deltaA == 3:
                        delta0 = 2
                        delta1 = 3
                        w[seg+1] = 3
                    else:
                        bitVal = -1
                    if bitVal >= 0:
                        x[seg] = i
                        seg += 1
            if bitVal < 0:
                # delta out of range
                error = "TMC2130: Error setting Sine Wave, Delta Out of Range"
                break
            if seg > 3:  # TODO: should this be greater than 2?
                # segment out of range
                error = "TMC2130: Error setting Sine Wave, Seg Out of Range"
                break
            if bitVal == 1:
                reg |= 0x80000000
            if (i & 31) == 31:
                # configure MSLUT
                name = "MSLUT" + str(((i >> 5) & 7))
                self.fields.set_field(name, reg)
            else:
                reg >>= 1
        # configure MSLUTSEL
        self.fields.set_field(
            "MSLUTSEL", w[0] | (w[1] << 2) | (w[2] << 4) | (w[3] << 6) |
            (x[0] << 8) | (x[1] << 16) | (x[2] << 24))
        if error:
            logging.error(error)
            return error
        else:
            if not is_init:
                for r in self.WAVE_REGS:
                    self.set_register(r, self.regs[r])
            success_msg = "TMC2130: Wave factor on stepper [%s] set to: %f" % \
                          (self.name, fac)
            logging.info(success_msg)
            return success_msg
    cmd_TMC_SET_STEALTH_help = "Toggle stealtchop mode"
    def cmd_TMC_SET_STEALTH(self, params):
        gcode = self.printer.lookup_object('gcode')
        enable = gcode.get_str('ENABLE', params, None)
        vel = gcode.get_int('THRESHOLD', params, None)
        if enable is not None:
            enable = enable.upper()
            if enable not in ["TRUE", "FALSE"]:
                gcode.respond_info("Unknown value for ENABLE, aborting")
                return
            en = (enable == "TRUE")
            self.fields.set_field("en_pwm_mode", en)
            self.set_register("GCONF", self.regs["GCONF"])
        if vel is not None:
            sc_thrs = self.velocity_to_thrs(vel)
            self.fields.set_field("TPWMTHRS", sc_thrs)
            self.set_register("TPWMTHRS", self.fields.get_field("TPWMTHRS"))
    cmd_TMC_SET_PWMCONF_help = "Set stealthchop pwm configuration"
    def cmd_TMC_SET_PWMCONF(self, params):
        gcode = self.printer.lookup_object('gcode')
        ampl = gcode.get_int('AMPL', params, None, minval=0, maxval=255)
        grad = gcode.get_int('GRAD', params, None, minval=0, maxval=255)
        freq = gcode.get_int('FREQ', params, None, minval=0, maxval=3)
        auto = gcode.get('AUTOSCALE', params, None)
        if ampl is not None:
            self.fields.set_field("PWM_AMPL", ampl)
        if grad is not None:
            self.fields.set_field("PWM_GRAD", grad)
        if freq is not None:
            self.fields.set_field("pwm_freq", freq)
        if auto is not None:
            if auto.upper() not in ["TRUE", "FALSE"]:
                gcode.respond_info(
                    "AUTOSCALE must be True or False.")
                return
            pwm_scale = (auto.upper() == "TRUE")
            self.fields.set_field("pwm_autoscale", pwm_scale)
        self.set_register("PWMCONF", self.regs["PWMCONF"])
    cmd_TMC_SET_WAVE_help = "Set wave correction factor for TMC2130 driver"
    def cmd_TMC_SET_WAVE(self, params):
        gcode = self.printer.lookup_object('gcode')
        is_default = gcode.get_str('SET_DEFAULT', params, "False").upper()
        if is_default == "TRUE":
            msg = self._set_wave(0., True)
        else:
            msg = self._set_wave(gcode.get_float('FACTOR', params))
        gcode.respond_info(msg)
    cmd_TMC_SET_STEP_help = "Force a stepper to a specified step"
    def cmd_TMC_SET_STEP(self, params):
        force_move = self.printer.lookup_object('force_move')
        move_params = {'STEPPER': self.name}
        gcode = self.printer.lookup_object('gcode')
        if self._stepper is None:
            logging.info(
                "TMC2130 %s: No stepper assigned, cannot step"
                % (self.name))
            gcode.respond_info("Unable to move stepper, unknown stepper ID")
            return
        elif self._stepper.need_motor_enable:
            gcode.respond_info("Cannot Move, motors off")
            return
        max_step = 4 * self.get_microsteps()
        target_step = gcode.get_int('STEP', params, 0, minval=0)
        target_step &= (max_step - 1)
        toolhead = self.printer.lookup_object('toolhead')
        toolhead.wait_moves()
        phase = self.get_phase()
        steps = target_step - phase
        logging.info(
            "TMC_SET_STEP Initial values: target step: "
            "%d, phase: %d, steps to move: %d"
            % (target_step, phase, steps))
        direction = 1 if self.inverted else -1
        if steps < 0:
            direction *= -1
            steps *= -1
        if steps > (max_step / 2):
            direction *= -1
            steps = max_step - steps
        distance = self._stepper.get_step_dist() * steps * direction
        mcu_pos = self._stepper.get_commanded_position()
        # Move stepper to requested step in sine wave table
        move_params['DISTANCE'] = distance
        move_params['VELOCITY'] = 5
        force_move.cmd_FORCE_MOVE(move_params)
        toolhead.wait_moves()
        self._stepper.set_commanded_position(mcu_pos)
        # Check MSCNT
        phase = self.get_phase()
        if phase != target_step:
            gcode.respond_info("Unable to move to correct step")
            logging.info(
                "TMC2130 %s: TMC_SET_STEP Invalid MSCNT: %d, Target: %d" %
                (self.name, phase, target_step))
        else:
            gcode.respond_info("Correctly moved to step %d:" % target_step)

######################################################################
# TMC2130 printer object
######################################################################

class TMC2130:
    def __init__(self, config):
        # Setup mcu communication
        self.fields = tmc.FieldHelper(Fields, SignedFields, FieldFormatters)
        self.mcu_tmc = MCU_TMC_SPI(config, Registers, self.fields)
<<<<<<< HEAD
        # Setup Current
        cur_helper = TMCCurrentHelper(config, self.mcu_tmc)
        # Allow virtual endstop to be created
        diag1_pin = config.get('diag1_pin', None)
        tmc.TMCEndstopHelper(config, self.mcu_tmc, diag1_pin, cur_helper)
=======
        # Allow virtual pins to be created
        diag1_pin = config.get('diag1_pin', None)
        tmc.TMCVirtualPinHelper(config, self.mcu_tmc, diag1_pin)
>>>>>>> 57eb0e89
        # Register commands
        cmdhelper = tmc.TMCCommandHelper(config, self.mcu_tmc)
        cmdhelper.setup_register_dump(ReadRegisters)
        # Setup basic register values
        mh = tmc.TMCMicrostepHelper(config, self.mcu_tmc)
        self.get_microsteps = mh.get_microsteps
        self.get_phase = mh.get_phase
        tmc.TMCStealthchopHelper(config, self.mcu_tmc, TMC_FREQUENCY)
        # Allow other registers to be set from the config
        set_config_field = self.fields.set_config_field
        set_config_field(config, "toff", 4)
        set_config_field(config, "TBL", 1)
        set_config_field(config, "IHOLDDELAY", 8)
        set_config_field(config, "TPOWERDOWN", 0)
        set_config_field(config, "PWM_AMPL", 128)
        set_config_field(config, "PWM_GRAD", 4)
        set_config_field(config, "pwm_freq", 1)
        set_config_field(config, "pwm_autoscale", True)
        set_config_field(config, "sgt", 0)

        # CHOPCONF
        ch_modes = {'SpreadCycle': 0, 'ConstantOff': 1}
        chm = config.getchoice(
            'chopper_mode', ch_modes, "SpreadCycle")
        self.fields.set_field("chm", chm)
        if chm == ch_modes['SpreadCycle']:
            set_config_field(config, "hstrt", 0)
            set_config_field(config, "hend", 7)
        else:
            tfd = config.getint('driver_TFD', 0, minval=0, maxval=15)
            self.fields.set_field('hstrt', tfd)
            self.fields.set_field('fd3', (tfd >> 3) & 1)
            set_config_field(config, "hend", 0, "driver_OFFSET")
        set_config_field(config, "disfdcc", False)
        set_config_field(config, "rndtf", False)
        set_config_field(config, "vhighfs", False)
        set_config_field(config, "vhighchm", False)
        set_config_field(config, "sync", 0)
        set_config_field(config, "dedge", False)
        set_config_field(config, "diss2g", False)

        # COOLCONF
        set_config_field(config, "semin", 0)
        seup_choices = {'1': 0, '2': 1, '4': 2, '8': 3}
        seup = config.getchoice("seup", seup_choices, '1')
        self.fields.set_field("seup", seup)
        set_config_field(config, "semax", 0)
        sedn_choices = {'32': 0, '8': 1, '2': 2, '1': 3}
        sedn = config.getchoice("sedn", sedn_choices, '32')
        self.fields.set_field("sedn", sedn)
        set_config_field(config, "seimin", 0)
        set_config_field(config, "sfilt", False)

        TMC2130_EXTRA(config, self)

def load_config_prefix(config):
    return TMC2130(config)<|MERGE_RESOLUTION|>--- conflicted
+++ resolved
@@ -13,9 +13,9 @@
     "TPOWERDOWN": 0x11, "TSTEP": 0x12, "TPWMTHRS": 0x13, "TCOOLTHRS": 0x14,
     "THIGH": 0x15, "XDIRECT": 0x2d, "MSLUT0": 0x60, "MSLUT1": 0x61,
     "MSLUT2": 0x62, "MSLUT3": 0x63, "MSLUT4": 0x64, "MSLUT5": 0x65,
-    "MSLUT6": 0x66, "MSLUT7": 0x67,"MSLUTSEL": 0x68, "MSLUTSTART": 0x69,
+    "MSLUT6": 0x66, "MSLUT7": 0x67, "MSLUTSEL": 0x68, "MSLUTSTART": 0x69,
     "MSCNT": 0x6a, "MSCURACT": 0x6b, "CHOPCONF": 0x6c, "COOLCONF": 0x6d,
-    "DCCTRL": 0x6e, "DRV_STATUS": 0x6f, "PWMCONF": 0x70, "PWM_SCALE": 0x71, 
+    "DCCTRL": 0x6e, "DRV_STATUS": 0x6f, "PWMCONF": 0x70, "PWM_SCALE": 0x71,
     "ENCM_CTRL": 0x72, "LOST_STEPS": 0x73,
 }
 
@@ -520,17 +520,11 @@
         # Setup mcu communication
         self.fields = tmc.FieldHelper(Fields, SignedFields, FieldFormatters)
         self.mcu_tmc = MCU_TMC_SPI(config, Registers, self.fields)
-<<<<<<< HEAD
         # Setup Current
         cur_helper = TMCCurrentHelper(config, self.mcu_tmc)
-        # Allow virtual endstop to be created
-        diag1_pin = config.get('diag1_pin', None)
-        tmc.TMCEndstopHelper(config, self.mcu_tmc, diag1_pin, cur_helper)
-=======
         # Allow virtual pins to be created
         diag1_pin = config.get('diag1_pin', None)
-        tmc.TMCVirtualPinHelper(config, self.mcu_tmc, diag1_pin)
->>>>>>> 57eb0e89
+        tmc.TMCVirtualPinHelper(config, self.mcu_tmc, diag1_pin, cur_helper)
         # Register commands
         cmdhelper = tmc.TMCCommandHelper(config, self.mcu_tmc)
         cmdhelper.setup_register_dump(ReadRegisters)
@@ -563,7 +557,8 @@
             tfd = config.getint('driver_TFD', 0, minval=0, maxval=15)
             self.fields.set_field('hstrt', tfd)
             self.fields.set_field('fd3', (tfd >> 3) & 1)
-            set_config_field(config, "hend", 0, "driver_OFFSET")
+            hend = config.getint('driver_OFFSET', 0)
+            self.fields.set_field('hend', hend)
         set_config_field(config, "disfdcc", False)
         set_config_field(config, "rndtf", False)
         set_config_field(config, "vhighfs", False)
