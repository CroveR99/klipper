--- conflicted
+++ resolved
@@ -301,13 +301,6 @@
             if i < self.samples - 1:
                 # retract
                 self._lift_z(self.sample_retract_dist, add=True)
-<<<<<<< HEAD
-        avg_pos = [sum([pos[i] for pos in positions]) / self.samples
-                   for i in range(3)]
-        if self.probe_temp is not None:
-            avg_pos[2] += self.probe_temp.get_probe_offset()
-        self.results.append(avg_pos)
-=======
         if self.samples_result == 1:
             # Calculate Average
             calculated_value = [sum([pos[i] for pos in positions]) /
@@ -327,8 +320,9 @@
             calculated_value = [positions[0][0],
                                 positions[0][1],
                                 median]
+        if self.probe_temp is not None:
+            calculated_value[2] += self.probe_temp.get_probe_offset()
         self.results.append(calculated_value)
->>>>>>> 378402b4
     def start_probe(self, params):
         # Lookup objects
         self.toolhead = self.printer.lookup_object('toolhead')
